--- conflicted
+++ resolved
@@ -78,6 +78,7 @@
 import java.net.URL;
 import java.nio.channels.FileChannel;
 import java.nio.channels.OverlappingFileLockException;
+import java.nio.charset.Charset;
 import java.nio.charset.StandardCharsets;
 import java.nio.file.Files;
 import java.nio.file.StandardOpenOption;
@@ -593,13 +594,14 @@
     String s = JsonUtils.renderAsJsonString(map);
     String home = System.getProperty("user.home");
     try {
-      write(new File(home + File.separator + ".knoxshell" + File.separator + fileName), s);
+      write(new File(
+          home + File.separator + ".knoxshell" + File.separator + fileName),
+          s, StandardCharsets.UTF_8);
     } catch (IOException e) {
       e.printStackTrace();
     }
   }
 
-<<<<<<< HEAD
   /**
    * Persist provided Map to a file within the {user.home}/.knoxshell directory
    * @param <T>
@@ -620,9 +622,6 @@
   }
 
   private static void write(File file, String s, Charset utf8) throws IOException {
-=======
-  private static void write(File file, String s) throws IOException {
->>>>>>> 69b08afa
     synchronized(KnoxSession.class) {
       // Ensure the parent directory exists...
       // This will attempt to create all missing directories.  No failures will occur if the directories already exist.
@@ -630,7 +629,7 @@
       try (FileChannel channel = FileChannel.open(file.toPath(), StandardOpenOption.WRITE,
           StandardOpenOption.CREATE, StandardOpenOption.TRUNCATE_EXISTING)) {
         channel.tryLock();
-        FileUtils.write(file, s, StandardCharsets.UTF_8);
+        FileUtils.write(file, s, utf8);
       } catch (OverlappingFileLockException e) {
         System.out.println("Unable to acquire write lock for: " + file.getAbsolutePath());
       }
