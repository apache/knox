/*
 * Licensed to the Apache Software Foundation (ASF) under one
 * or more contributor license agreements.  See the NOTICE file
 * distributed with this work for additional information
 * regarding copyright ownership.  The ASF licenses this file
 * to you under the Apache License, Version 2.0 (the
 * "License"); you may not use this file except in compliance
 * with the License.  You may obtain a copy of the License at
 *
 *     http://www.apache.org/licenses/LICENSE-2.0
 *
 * Unless required by applicable law or agreed to in writing, software
 * distributed under the License is distributed on an "AS IS" BASIS,
 * WITHOUT WARRANTIES OR CONDITIONS OF ANY KIND, either express or implied.
 * See the License for the specific language governing permissions and
 * limitations under the License.
 */
package org.apache.knox.gateway.pac4j.filter;

import org.apache.commons.lang.StringUtils;
import org.apache.knox.gateway.i18n.messages.MessagesFactory;
import org.apache.knox.gateway.pac4j.Pac4jMessages;
import org.apache.knox.gateway.pac4j.session.KnoxSessionStore;
import org.apache.knox.gateway.services.GatewayServices;
import org.apache.knox.gateway.services.security.AliasService;
import org.apache.knox.gateway.services.security.AliasServiceException;
import org.apache.knox.gateway.services.security.CryptoService;
import org.apache.knox.gateway.services.security.KeystoreService;
import org.apache.knox.gateway.services.security.MasterService;
import org.pac4j.config.client.PropertiesConfigFactory;
import org.pac4j.core.client.Client;
import org.pac4j.core.config.Config;
import org.pac4j.core.context.session.J2ESessionStore;
import org.pac4j.core.context.session.SessionStore;
import org.pac4j.core.http.callback.PathParameterCallbackUrlResolver;
import org.pac4j.core.util.CommonHelper;
import org.pac4j.http.client.indirect.IndirectBasicAuthClient;
import org.pac4j.http.credentials.authenticator.test.SimpleTestUsernamePasswordAuthenticator;
import org.pac4j.j2e.filter.CallbackFilter;
import org.pac4j.j2e.filter.SecurityFilter;
import org.pac4j.oidc.client.AzureAdClient;
import org.pac4j.saml.client.SAML2Client;

import javax.servlet.Filter;
import javax.servlet.FilterChain;
import javax.servlet.FilterConfig;
import javax.servlet.ServletContext;
import javax.servlet.ServletException;
import javax.servlet.ServletRequest;
import javax.servlet.ServletResponse;
import javax.servlet.http.HttpServletRequest;
import java.io.IOException;
import java.util.Enumeration;
import java.util.HashMap;
import java.util.List;
import java.util.Map;

/**
 * <p>This is the main filter for the pac4j provider. The pac4j provider module heavily relies on the j2e-pac4j library (https://github.com/pac4j/j2e-pac4j).</p>
 * <p>This filter dispatches the HTTP calls between the j2e-pac4j filters:</p>
 * <ul>
 *     <li>to the {@link CallbackFilter} if the <code>client_name</code> parameter exists: it finishes the authentication process</li>
 *     <li>to the {@link SecurityFilter} otherwise: it starts the authentication process (redirection to the identity provider) if the user is not authenticated</li>
 * </ul>
 * <p>It uses the {@link KnoxSessionStore} to manage session data. The generated cookies are defined on a domain name
 * which can be configured via the domain suffix parameter: <code>pac4j.cookie.domain.suffix</code>.</p>
 * <p>The callback url must be defined to the current protected url (KnoxSSO service for example) via the parameter: <code>pac4j.callbackUrl</code>.</p>
 *
 * @since 0.8.0
 */
public class Pac4jDispatcherFilter implements Filter {

  private static Pac4jMessages log = MessagesFactory.get(Pac4jMessages.class);

  public static final String TEST_BASIC_AUTH = "testBasicAuth";

  public static final String PAC4J_CALLBACK_URL = "pac4j.callbackUrl";

  public static final String PAC4J_CALLBACK_PARAMETER = "pac4jCallback";

  public static final String PAC4J_OICD_TYPE_AZURE = "azure";

  public static final String URL_PATH_SEPARATOR = "/";

  private static final String PAC4J_COOKIE_DOMAIN_SUFFIX_PARAM = "pac4j.cookie.domain.suffix";

  private static final String PAC4J_CONFIG = "pac4j.config";

  private static final String PAC4J_SESSION_STORE = "pac4j.session.store";

  private static final String PAC4J_CLIENT_NAME_PARAM = "clientName";

  private static final String PAC4J_OIDC_TYPE = "oidc.type";

  private CallbackFilter callbackFilter;

  private SecurityFilter securityFilter;
  private MasterService masterService;
  private KeystoreService keystoreService;
  private AliasService aliasService;

  @Override
  public void init( FilterConfig filterConfig ) throws ServletException {
    // JWT service
    final ServletContext context = filterConfig.getServletContext();
    CryptoService cryptoService = null;
    String clusterName = null;
    if (context != null) {
      GatewayServices services = (GatewayServices) context.getAttribute(GatewayServices.GATEWAY_SERVICES_ATTRIBUTE);
      clusterName = (String) context.getAttribute(GatewayServices.GATEWAY_CLUSTER_ATTRIBUTE);
      if (services != null) {
        keystoreService = services.getService(GatewayServices.KEYSTORE_SERVICE);
        cryptoService = services.getService(GatewayServices.CRYPTO_SERVICE);
        aliasService = services.getService(GatewayServices.ALIAS_SERVICE);
        masterService = services.getService("MasterService");
      }
    }
    // crypto service, alias service and cluster name are mandatory
    if (cryptoService == null || aliasService == null || clusterName == null) {
      log.cryptoServiceAndAliasServiceAndClusterNameRequired();
      throw new ServletException("The crypto service, alias service and cluster name are required.");
    }
    try {
      aliasService.getPasswordFromAliasForCluster(clusterName, KnoxSessionStore.PAC4J_PASSWORD, true);
    } catch (AliasServiceException e) {
      log.unableToGenerateAPasswordForEncryption(e);
      throw new ServletException("Unable to generate a password for encryption.");
    }

    // url to SSO authentication provider
    String pac4jCallbackUrl = filterConfig.getInitParameter(PAC4J_CALLBACK_URL);
    if (pac4jCallbackUrl == null) {
      log.ssoAuthenticationProviderUrlRequired();
      throw new ServletException("Required pac4j callback URL is missing.");
    }

    // client name from servlet parameter (mandatory)
    final String clientNameParameter = filterConfig.getInitParameter(PAC4J_CLIENT_NAME_PARAM);
    if (clientNameParameter == null) {
      log.clientNameParameterRequired();
      throw new ServletException("Required pac4j clientName parameter is missing.");
    }

    final String oidcType = filterConfig.getInitParameter(PAC4J_OIDC_TYPE);
    /*
       add the callback parameter to know it's a callback,
       Azure AD does not honor query param so we add callback param as path element.
    */
    if (AzureAdClient.class.getSimpleName().equals(clientNameParameter) || (
        !StringUtils.isBlank(oidcType) && PAC4J_OICD_TYPE_AZURE
            .equals(oidcType))) {
      pac4jCallbackUrl = pac4jCallbackUrl + URL_PATH_SEPARATOR + PAC4J_CALLBACK_PARAMETER;
    } else {
      pac4jCallbackUrl = CommonHelper.addParameter(pac4jCallbackUrl, PAC4J_CALLBACK_PARAMETER, "true");
    }

    final Config config;
    final String clientName;

    if (TEST_BASIC_AUTH.equalsIgnoreCase(clientNameParameter)) {
      // test configuration
      final IndirectBasicAuthClient indirectBasicAuthClient = new IndirectBasicAuthClient(new SimpleTestUsernamePasswordAuthenticator());
      indirectBasicAuthClient.setRealmName("Knox TEST");
      config = new Config(pac4jCallbackUrl, indirectBasicAuthClient);
      clientName = "IndirectBasicAuthClient";
    } else {
      // get clients from the init parameters
      final Map<String, String> properties = new HashMap<>();
      final Enumeration<String> names = filterConfig.getInitParameterNames();
      addDefaultConfig(clientNameParameter, properties);
      while (names.hasMoreElements()) {
        final String key = names.nextElement();
        properties.put(key, filterConfig.getInitParameter(key));
      }
      final PropertiesConfigFactory propertiesConfigFactory = new PropertiesConfigFactory(pac4jCallbackUrl, properties);
      config = propertiesConfigFactory.build();
      final List<Client> clients = config.getClients().getClients();
      if (clients == null || clients.isEmpty()) {
        log.atLeastOnePac4jClientMustBeDefined();
        throw new ServletException("At least one pac4j client must be defined.");
      }
      if (CommonHelper.isBlank(clientNameParameter)) {
        clientName = clients.get(0).getName();
      } else {
        clientName = clientNameParameter;
      }

      /* special handling for Azure AD, use path separators instead of query params */
      clients.forEach( client -> {
        if(client.getName().equalsIgnoreCase(AzureAdClient.class.getSimpleName())) {
          ((AzureAdClient)client).setCallbackUrlResolver(new PathParameterCallbackUrlResolver());
        }
      });

    }


    callbackFilter = new CallbackFilter();
    callbackFilter.init(filterConfig);
    callbackFilter.setConfigOnly(config);
    securityFilter = new SecurityFilter();
    securityFilter.setClients(clientName);
    securityFilter.setConfigOnly(config);

    final String domainSuffix = filterConfig.getInitParameter(PAC4J_COOKIE_DOMAIN_SUFFIX_PARAM);
    final String sessionStoreVar = filterConfig.getInitParameter(PAC4J_SESSION_STORE);

    SessionStore sessionStore;

    if(!StringUtils.isBlank(sessionStoreVar) && J2ESessionStore.class.getName().contains(sessionStoreVar) ) {
      sessionStore = new J2ESessionStore();
    } else {
      sessionStore = new KnoxSessionStore(cryptoService, clusterName, domainSuffix);
    }

    config.setSessionStore(sessionStore);

  }

  private void addDefaultConfig(String clientNameParameter, Map<String, String> properties) {
    // add default saml params
    if (clientNameParameter.contains(SAML2Client.class.getSimpleName())) {
      properties.put(PropertiesConfigFactory.SAML_KEYSTORE_PATH,
          keystoreService.getKeystorePath());

<<<<<<< HEAD
      // check for provisioned alias for keystore password
      char[] giksp = null;
      try {
        giksp = aliasService.getGatewayIdentityKeystorePassword();
      } catch (AliasServiceException e) {
        log.noKeystorePasswordProvisioned(e);
      }
      if (giksp == null) {
        // no alias provisioned then use the master
        giksp = masterService.getMasterSecret();
      }
      properties.put(PropertiesConfigFactory.SAML_KEYSTORE_PASSWORD, new String(giksp));

=======
      properties.put(PropertiesConfigFactory.SAML_KEYSTORE_PASSWORD,
          new String(masterService.getMasterSecret()));
>>>>>>> 92b1afe7
      // check for provisioned alias for private key
      char[] gip = null;
      try {
        gip = aliasService.getGatewayIdentityPassphrase();
      }
      catch(AliasServiceException ase) {
        log.noPrivateKeyPasshraseProvisioned(ase);
      }
      if (gip == null) {
        // no alias provisioned then use the master
        gip = masterService.getMasterSecret();
      }
      properties.put(PropertiesConfigFactory.SAML_PRIVATE_KEY_PASSWORD, new String(gip));
    }
  }

  @Override
  public void doFilter( ServletRequest servletRequest, ServletResponse servletResponse, FilterChain filterChain) throws IOException, ServletException {

    final HttpServletRequest request = (HttpServletRequest) servletRequest;
    request.setAttribute(PAC4J_CONFIG, securityFilter.getConfig());

    // it's a callback from an identity provider
    if (request.getParameter(PAC4J_CALLBACK_PARAMETER) != null || (
        request.getContextPath() != null && request.getRequestURI()
            .contains(PAC4J_CALLBACK_PARAMETER))) {
      // apply CallbackFilter
      callbackFilter.doFilter(servletRequest, servletResponse, filterChain);
    } else {
      // otherwise just apply security and requires authentication
      // apply RequiresAuthenticationFilter
      securityFilter.doFilter(servletRequest, servletResponse, filterChain);
    }
  }

  @Override
  public void destroy() { }
}<|MERGE_RESOLUTION|>--- conflicted
+++ resolved
@@ -223,7 +223,6 @@
       properties.put(PropertiesConfigFactory.SAML_KEYSTORE_PATH,
           keystoreService.getKeystorePath());
 
-<<<<<<< HEAD
       // check for provisioned alias for keystore password
       char[] giksp = null;
       try {
@@ -237,10 +236,6 @@
       }
       properties.put(PropertiesConfigFactory.SAML_KEYSTORE_PASSWORD, new String(giksp));
 
-=======
-      properties.put(PropertiesConfigFactory.SAML_KEYSTORE_PASSWORD,
-          new String(masterService.getMasterSecret()));
->>>>>>> 92b1afe7
       // check for provisioned alias for private key
       char[] gip = null;
       try {
