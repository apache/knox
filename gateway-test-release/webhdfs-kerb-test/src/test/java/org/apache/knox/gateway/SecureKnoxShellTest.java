/*
 * Licensed to the Apache Software Foundation (ASF) under one or more
 * contributor license agreements.  See the NOTICE file distributed with this
 * work for additional information regarding copyright ownership.  The ASF
 * licenses this file to you under the Apache License, Version 2.0 (the
 * "License"); you may not use this file except in compliance with the License.
 * You may obtain a copy of the License at
 * <p>
 * http://www.apache.org/licenses/LICENSE-2.0
 * <p>
 * Unless required by applicable law or agreed to in writing, software
 * distributed under the License is distributed on an "AS IS" BASIS, WITHOUT
 * WARRANTIES OR CONDITIONS OF ANY KIND, either express or implied. See the
 * License for the specific language governing permissions and limitations under
 * the License.
 */
package org.apache.knox.gateway;

import com.mycila.xmltool.XMLDoc;
import com.mycila.xmltool.XMLTag;
import groovy.lang.Binding;
import groovy.lang.GroovyShell;
import org.apache.hadoop.fs.Path;
import org.apache.hadoop.fs.permission.FsPermission;
import org.apache.hadoop.hdfs.DistributedFileSystem;
import org.apache.hadoop.hdfs.HdfsConfiguration;
import org.apache.hadoop.hdfs.MiniDFSCluster;
import org.apache.hadoop.http.HttpConfig;
import org.apache.hadoop.minikdc.MiniKdc;
import org.apache.hadoop.security.UserGroupInformation;
import org.apache.hadoop.security.ssl.KeyStoreTestUtil;
import org.apache.knox.test.TestUtils;
import org.apache.knox.test.category.ReleaseTest;
import org.junit.AfterClass;
import org.junit.BeforeClass;
import org.junit.Test;
import org.junit.experimental.categories.Category;

import java.io.File;
import java.io.IOException;
import java.io.OutputStream;
import java.io.OutputStreamWriter;
import java.io.Writer;
import java.net.URL;
import java.nio.charset.StandardCharsets;
import java.nio.file.Files;
import java.util.Locale;
import java.util.Properties;

import static org.apache.hadoop.fs.CommonConfigurationKeysPublic.IPC_CLIENT_CONNECT_MAX_RETRIES_KEY;
import static org.apache.hadoop.hdfs.DFSConfigKeys.DFS_BLOCK_ACCESS_TOKEN_ENABLE_KEY;
import static org.apache.hadoop.hdfs.DFSConfigKeys.DFS_CLIENT_HTTPS_KEYSTORE_RESOURCE_KEY;
import static org.apache.hadoop.hdfs.DFSConfigKeys.DFS_DATANODE_HTTPS_ADDRESS_KEY;
import static org.apache.hadoop.hdfs.DFSConfigKeys.DFS_DATANODE_KERBEROS_PRINCIPAL_KEY;
import static org.apache.hadoop.hdfs.DFSConfigKeys.DFS_DATANODE_KEYTAB_FILE_KEY;
import static org.apache.hadoop.hdfs.DFSConfigKeys.DFS_DATA_ENCRYPTION_ALGORITHM_KEY;
import static org.apache.hadoop.hdfs.DFSConfigKeys.DFS_HTTP_POLICY_KEY;
import static org.apache.hadoop.hdfs.DFSConfigKeys.DFS_JOURNALNODE_HTTPS_ADDRESS_KEY;
import static org.apache.hadoop.hdfs.DFSConfigKeys.DFS_JOURNALNODE_KERBEROS_INTERNAL_SPNEGO_PRINCIPAL_KEY;
import static org.apache.hadoop.hdfs.DFSConfigKeys.DFS_JOURNALNODE_KERBEROS_PRINCIPAL_KEY;
import static org.apache.hadoop.hdfs.DFSConfigKeys.DFS_JOURNALNODE_KEYTAB_FILE_KEY;
import static org.apache.hadoop.hdfs.DFSConfigKeys.DFS_NAMENODE_HTTPS_ADDRESS_KEY;
import static org.apache.hadoop.hdfs.DFSConfigKeys.DFS_NAMENODE_KERBEROS_PRINCIPAL_KEY;
import static org.apache.hadoop.hdfs.DFSConfigKeys.DFS_NAMENODE_KEYTAB_FILE_KEY;
import static org.apache.hadoop.hdfs.DFSConfigKeys.DFS_SERVER_HTTPS_KEYSTORE_RESOURCE_KEY;
import static org.apache.hadoop.hdfs.DFSConfigKeys.DFS_WEB_AUTHENTICATION_KERBEROS_PRINCIPAL_KEY;
import static org.junit.Assert.assertNotNull;
import static org.junit.Assert.assertTrue;

/**
 * Test for KnoxShell Kerberos support
 */
@Category(ReleaseTest.class)
public class SecureKnoxShellTest {
  private static final String SCRIPT = "SecureWebHdfsPutGet.groovy";
  private static MiniKdc kdc;
  private static String userName;
  private static HdfsConfiguration configuration;
  private static int nameNodeHttpPort;
  private static File baseDir;
  private static String krb5conf;
  private static String hdfsPrincipal;
  private static String spnegoPrincipal;
  private static String keytab;

  private static MiniDFSCluster miniDFSCluster;
  private static GatewayTestDriver driver = new GatewayTestDriver();

  @BeforeClass
  public static void setUpBeforeClass() throws Exception {
    baseDir = new File(
        KeyStoreTestUtil.getClasspathDir(SecureKnoxShellTest.class));

    nameNodeHttpPort = TestUtils.findFreePort();
    configuration = new HdfsConfiguration();
    baseDir = new File(
        KeyStoreTestUtil.getClasspathDir(SecureKnoxShellTest.class));
    System.setProperty(MiniDFSCluster.PROP_TEST_BUILD_DATA,
        baseDir.getAbsolutePath());

    initKdc();
    miniDFSCluster = new MiniDFSCluster.Builder(configuration)
        .nameNodePort(TestUtils.findFreePort())
        .nameNodeHttpPort(nameNodeHttpPort).numDataNodes(2).format(true)
        .racks(null).build();

    setupKnox(keytab, hdfsPrincipal);
  }

  private static void initKdc() throws Exception {
    final Properties kdcConf = MiniKdc.createConf();
    kdc = new MiniKdc(kdcConf, baseDir);
    kdc.start();

    userName = UserGroupInformation
        .createUserForTesting("guest", new String[] { "users" }).getUserName();
    final File keytabFile = new File(baseDir, userName + ".keytab");
    keytab = keytabFile.getAbsolutePath();
    // Windows will not reverse name lookup "127.0.0.1" to "localhost".
    final String krbInstance = Path.WINDOWS ? "127.0.0.1" : "localhost";
    kdc.createPrincipal(keytabFile, userName + "/" + krbInstance,
        "HTTP/" + krbInstance);

    hdfsPrincipal =
        userName + "/" + krbInstance + "@" + kdc.getRealm();
    spnegoPrincipal = "HTTP/" + krbInstance + "@" + kdc.getRealm();

    configuration.set(DFS_NAMENODE_KERBEROS_PRINCIPAL_KEY, hdfsPrincipal);
    configuration.set(DFS_NAMENODE_KEYTAB_FILE_KEY, keytab);
    configuration.set(DFS_DATANODE_KERBEROS_PRINCIPAL_KEY, hdfsPrincipal);
    configuration.set(DFS_DATANODE_KEYTAB_FILE_KEY, keytab);
    configuration.set(DFS_WEB_AUTHENTICATION_KERBEROS_PRINCIPAL_KEY, spnegoPrincipal);
    configuration.set(DFS_JOURNALNODE_KEYTAB_FILE_KEY, keytab);
    configuration.set(DFS_JOURNALNODE_KERBEROS_PRINCIPAL_KEY, hdfsPrincipal);
    configuration.set(DFS_JOURNALNODE_KERBEROS_INTERNAL_SPNEGO_PRINCIPAL_KEY, spnegoPrincipal);
    configuration.setBoolean(DFS_BLOCK_ACCESS_TOKEN_ENABLE_KEY, true);
    configuration.set(DFS_DATA_ENCRYPTION_ALGORITHM_KEY, "authentication");
    configuration.set(DFS_HTTP_POLICY_KEY, HttpConfig.Policy.HTTP_AND_HTTPS.name());
    configuration.set(DFS_NAMENODE_HTTPS_ADDRESS_KEY, "localhost:0");
    configuration.set(DFS_DATANODE_HTTPS_ADDRESS_KEY, "localhost:0");
    configuration.set(DFS_JOURNALNODE_HTTPS_ADDRESS_KEY, "localhost:0");
    configuration.setInt(IPC_CLIENT_CONNECT_MAX_RETRIES_KEY, 10);
    configuration.set("hadoop.proxyuser." + userName + ".hosts", "*");
    configuration.set("hadoop.proxyuser." + userName + ".groups", "*");
    configuration.setBoolean("dfs.permissions", true);

    String keystoresDir = baseDir.getAbsolutePath();
    File sslClientConfFile = new File(keystoresDir + "/ssl-client.xml");
    File sslServerConfFile = new File(keystoresDir + "/ssl-server.xml");
    KeyStoreTestUtil.setupSSLConfig(keystoresDir, keystoresDir, configuration, false);
    configuration.set(DFS_CLIENT_HTTPS_KEYSTORE_RESOURCE_KEY,
        sslClientConfFile.getName());
    configuration.set(DFS_SERVER_HTTPS_KEYSTORE_RESOURCE_KEY,
        sslServerConfFile.getName());

    krb5conf = kdc.getKrb5conf().getAbsolutePath();
  }

  @AfterClass
  public static void tearDownAfterClass() throws Exception {
    if(kdc != null) {
      kdc.stop();
    }
    if(miniDFSCluster != null) {
      miniDFSCluster.shutdown();
    }
    if(driver != null) {
      driver.cleanup();
    }
  }

  private static File setupJaasConf(File baseDir, String keyTabFile,
      String principal) throws IOException {
    final File file = new File(baseDir, "jaas.conf");
    if (!file.exists()) {
      file.createNewFile();
    } else {
      file.delete();
      file.createNewFile();
    }
    try(OutputStream outputStream = Files.newOutputStream(file.toPath());
        Writer writer = new OutputStreamWriter(outputStream, StandardCharsets.UTF_8)) {
      String content = String.format(Locale.ROOT, "com.sun.security.jgss.initiate {\n"
                                                      + "com.sun.security.auth.module.Krb5LoginModule required\n"
                                                      + "renewTGT=true\n" + "doNotPrompt=true\n" + "useKeyTab=true\n"
                                                      + "keyTab=\"%s\"\n" + "principal=\"%s\"\n" + "isInitiator=true\n"
                                                      + "storeKey=true\n" + "useTicketCache=true\n" +
                                                      "debug=false\n" + "client=true;\n" + "};\n", keyTabFile, principal);
      writer.write(content);
    }
    return file;
  }

  private static void setupKnox(String keytab, String hdfsPrincipal)
      throws Exception {

    File jaasConf = setupJaasConf(baseDir, keytab, hdfsPrincipal);

    System.setProperty("java.security.krb5.conf", kdc.getKrb5conf().getAbsolutePath());
    System.setProperty("java.security.auth.login.config",
        jaasConf.getAbsolutePath());
    System.setProperty("javax.security.auth.useSubjectCredsOnly", "false");
    System.setProperty("sun.security.krb5.debug", "false");

    System.setProperty("gateway.hadoop.kerberos.secured", "false");
    GatewayTestConfig config = new GatewayTestConfig();
    config.setGatewayPath("gateway");
    config.setHadoopKerberosSecured(false);

    driver.setResourceBase(SecureKnoxShellTest.class);
    driver.setupLdap(0);
    driver.setupGateway(config, "secure", createSecureTopology(), true);
  }

  /**
   * Creates a Secure topology that is deployed to the gateway instance for the
   * test suite.
   *
   * @return A populated XML structure for a topology file.
   */
  private static XMLTag createSecureTopology() {
    return XMLDoc.newDocument(true).addRoot("topology").addTag("gateway")
        .addTag("provider").addTag("role").addText("authentication")
        .addTag("name").addText("HadoopAuth").addTag("enabled").addText("true")

        .addTag("param").addTag("name").addText("config.prefix").addTag("value")
        .addText("hadoop.auth.config").gotoParent()

        .addTag("param").addTag("name")
        .addText("hadoop.auth.config.signature.secret").addTag("value")
        .addText("knox").gotoParent()

        .addTag("param").addTag("name").addText("hadoop.auth.config.type")
        .addTag("value").addText("kerberos").gotoParent()

        .addTag("param").addTag("name")
        .addText("hadoop.auth.config.simple.anonymous.allowed").addTag("value")
        .addText("false").gotoParent()

        .addTag("param").addTag("name")
        .addText("hadoop.auth.config.token.validity").addTag("value")
        .addText("1800").gotoParent()

        .addTag("param").addTag("name")
        .addText("hadoop.auth.config.cookie.domain").addTag("value")
        .addText("localhost").gotoParent()

        .addTag("param").addTag("name")
        .addText("hadoop.auth.config.cookie.path").addTag("value")
        .addText("gateway/secure").gotoParent()

        .addTag("param").addTag("name")
        .addText("hadoop.auth.config.kerberos.principal").addTag("value")
        .addText(spnegoPrincipal).gotoParent()

        .addTag("param").addTag("name")
        .addText("hadoop.auth.config.kerberos.keytab").addTag("value")
        .addText(keytab).gotoParent()

        .addTag("param").addTag("name")
        .addText("hadoop.auth.config.kerberos.name.rules").addTag("value")
        .addText("DEFAULT").gotoParent().gotoParent()

        .addTag("provider").addTag("role").addText("identity-assertion")
        .addTag("enabled").addText("true").addTag("name").addText("Default")
        .gotoParent().addTag("provider").addTag("role").addText("authorization")
        .addTag("enabled").addText("true").addTag("name").addText("AclsAuthz")
        .gotoParent().gotoParent().gotoRoot()

        .addTag("service").addTag("role").addText("WEBHDFS").addTag("url")
        .addText("http://localhost:" + nameNodeHttpPort + "/webhdfs/")
        .gotoParent().gotoRoot();
  }

  @Test
  public void testCachedTicket() throws Exception {
    webhdfsPutGet();
  }

  /**
   * Do the heavy lifting here.
   */
  private void webhdfsPutGet() throws Exception {
    DistributedFileSystem fileSystem = miniDFSCluster.getFileSystem();
    Path dir = new Path("/user/guest/example");
    fileSystem.delete(dir, true);
    fileSystem.mkdirs(dir, new FsPermission("777"));
    fileSystem.setOwner(dir, "guest", "users");

    final File jaasFile = setupJaasConf(baseDir, keytab, hdfsPrincipal);

    final Binding binding = new Binding();

    binding.setProperty("jaasConf", jaasFile.getAbsolutePath());
    binding.setProperty("krb5conf", krb5conf);
    binding.setProperty("gateway", driver.getClusterUrl());

    URL readme = driver.getResourceUrl("README");
    File file = new File(readme.toURI());
    binding.setProperty("file", file.getAbsolutePath());

    final GroovyShell shell = new GroovyShell(binding);
<<<<<<< HEAD

=======
>>>>>>> 2426bd49
    shell.evaluate(driver.getResourceUrl(SCRIPT).toURI());

    String status = (String) binding.getProperty("status");
    assertNotNull(status);

    String fetchedFile = (String) binding.getProperty("fetchedFile");
    assertNotNull(fetchedFile);
    assertTrue(fetchedFile.contains("README"));
  }
}<|MERGE_RESOLUTION|>--- conflicted
+++ resolved
@@ -300,10 +300,6 @@
     binding.setProperty("file", file.getAbsolutePath());
 
     final GroovyShell shell = new GroovyShell(binding);
-<<<<<<< HEAD
-
-=======
->>>>>>> 2426bd49
     shell.evaluate(driver.getResourceUrl(SCRIPT).toURI());
 
     String status = (String) binding.getProperty("status");
