--- conflicted
+++ resolved
@@ -52,11 +52,11 @@
         </dependency>
         <dependency>
             <groupId>org.apache.knox</groupId>
-<<<<<<< HEAD
             <artifactId>knox-token-gen-ui</artifactId>
-=======
+        </dependency>
+        <dependency>
+            <groupId>org.apache.knox</groupId>
             <artifactId>knox-webshell-ui</artifactId>
->>>>>>> 693455fc
         </dependency>
     </dependencies>
 
@@ -108,19 +108,19 @@
                                 </artifactItem>
                                 <artifactItem>
                                     <groupId>org.apache.knox</groupId>
-<<<<<<< HEAD
                                     <artifactId>knox-token-gen-ui</artifactId>
                                     <type>jar</type>
                                     <overWrite>true</overWrite>
                                     <outputDirectory>${project.build.outputDirectory}/applications</outputDirectory>
                                     <includes>token-gen/**</includes>
-=======
+                                </artifactItem>
+                                <artifactItem>
+                                    <groupId>org.apache.knox</groupId>
                                     <artifactId>knox-webshell-ui</artifactId>
                                     <type>jar</type>
                                     <overWrite>true</overWrite>
                                     <outputDirectory>${project.build.outputDirectory}/applications</outputDirectory>
                                     <includes>webshell-ui/**</includes>
->>>>>>> 693455fc
                                 </artifactItem>
                             </artifactItems>
                         </configuration>
