--- conflicted
+++ resolved
@@ -1143,10 +1143,8 @@
       assertNotNull("TokenID should not be null", tokenId);
       assertFalse("TokenID must be unique", tokenIDs.contains(tokenId));
       tokenIDs.add(tokenId);
-<<<<<<< HEAD
+
       Thread.sleep(5);
-=======
->>>>>>> 9b34e27d
     }
     final Response getKnoxTokensResponse = getUserTokensResponse(tr);
     final Collection<String> tokens = ((Map<String, Collection<String>>) JsonUtils.getObjectFromJsonString(getKnoxTokensResponse.getEntity().toString()))
