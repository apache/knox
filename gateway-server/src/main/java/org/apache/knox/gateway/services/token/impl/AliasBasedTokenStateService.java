--- conflicted
+++ resolved
@@ -129,16 +129,10 @@
 
     try {
       aliasService.removeAliasForCluster(AliasService.NO_CLUSTER_NAME, token);
-<<<<<<< HEAD
       aliasService.removeAliasForCluster(AliasService.NO_CLUSTER_NAME,token + TOKEN_MAX_LIFETIME_POSTFIX);
-    } catch (AliasServiceException e) {
-      log.errorAccessingTokenState(e);
-=======
-      aliasService.removeAliasForCluster(AliasService.NO_CLUSTER_NAME,token + "--max");
       log.removedTokenState(getTokenDisplayText(token));
     } catch (AliasServiceException e) {
       log.failedToRemoveTokenState(getTokenDisplayText(token), e);
->>>>>>> c758be47
     }
   }
 
