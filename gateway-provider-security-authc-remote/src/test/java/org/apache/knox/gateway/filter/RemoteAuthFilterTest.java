--- conflicted
+++ resolved
@@ -201,7 +201,6 @@
     }
 
     @Test
-<<<<<<< HEAD
     public void testTraceIdPropagation() throws Exception {
         String expectedTraceId = "test-trace-123";
 
@@ -215,19 +214,10 @@
         EasyMock.expect(responseMock.getStatus())
             .andReturn(200)
             .anyTimes();
-=======
-    public void successfulAuthenticationWithMultipleGroups() throws Exception {
-        EasyMock.expect(requestMock.getServletContext()).andReturn(new MockServletContext()).anyTimes();
-        EasyMock.expect(requestMock.getHeader("Authorization")).andReturn(BEARER_VALID_TOKEN).anyTimes();
-        EasyMock.expect(responseMock.getStatus()).andReturn(200).anyTimes();
-        responseMock.sendError(EasyMock.eq(HttpServletResponse.SC_UNAUTHORIZED), EasyMock.anyString());
-        EasyMock.expectLastCall().andThrow(new AssertionError("Authentication should be successful, but was not.")).anyTimes();
->>>>>>> 85c5557f
 
         EasyMock.replay(requestMock, responseMock);
 
         try {
-<<<<<<< HEAD
             // Set up the trace ID in ThreadContext
             ThreadContext.put(RemoteAuthFilter.TRACE_ID, expectedTraceId);
 
@@ -255,7 +245,15 @@
         } finally {
             // Clean up ThreadContext
             ThreadContext.remove(RemoteAuthFilter.TRACE_ID);
-=======
+        }
+    }
+  
+    public void successfulAuthenticationWithMultipleGroups() throws Exception {
+        EasyMock.expect(requestMock.getServletContext()).andReturn(new MockServletContext()).anyTimes();
+        EasyMock.expect(requestMock.getHeader("Authorization")).andReturn(BEARER_VALID_TOKEN).anyTimes();
+        EasyMock.expect(responseMock.getStatus()).andReturn(200).anyTimes();
+        responseMock.sendError(EasyMock.eq(HttpServletResponse.SC_UNAUTHORIZED), EasyMock.anyString());
+        EasyMock.expectLastCall().andThrow(new AssertionError("Authentication should be successful, but was not.")).anyTimes();
             MockHttpURLConnection mockConn = new MockHttpURLConnection(new URL(URL_SUCCESS));
             // Add groups from multiple headers
             mockConn.addHeader(X_AUTHENTICATED_GROUP, "admin,engineers");
@@ -281,7 +279,6 @@
             assertTrue(groupPrincipals.stream().anyMatch(p -> p.getName().equals("team-c")));
         } catch (AssertionError e) {
             assert false : "Authentication failed unexpectedly";
->>>>>>> 85c5557f
         }
     }
 
