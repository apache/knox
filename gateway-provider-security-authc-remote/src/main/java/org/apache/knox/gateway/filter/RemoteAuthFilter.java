/*
 * Licensed to the Apache Software Foundation (ASF) under one
 * or more contributor license agreements.  See the NOTICE file
 * distributed with this work for additional information
 * regarding copyright ownership.  The ASF licenses this file
 * to you under the Apache License, Version 2.0 (the
 * "License"); you may not use this file except in compliance
 * with the License.  You may obtain a copy of the License at
 *
 *     http://www.apache.org/licenses/LICENSE-2.0
 *
 * Unless required by applicable law or agreed to in writing, software
 * distributed under the License is distributed on an "AS IS" BASIS,
 * WITHOUT WARRANTIES OR CONDITIONS OF ANY KIND, either express or implied.
 * See the License for the specific language governing permissions and
 * limitations under the License.
 */
package org.apache.knox.gateway.filter;

import com.google.common.cache.Cache;
import com.google.common.cache.CacheBuilder;
import org.apache.knox.gateway.RemoteAuthMessages;
import org.apache.knox.gateway.audit.api.Action;
import org.apache.knox.gateway.audit.api.ActionOutcome;
import org.apache.knox.gateway.audit.api.AuditContext;
import org.apache.knox.gateway.audit.api.AuditService;
import org.apache.knox.gateway.audit.api.AuditServiceFactory;
import org.apache.knox.gateway.audit.api.Auditor;
import org.apache.knox.gateway.audit.api.ResourceType;
import org.apache.knox.gateway.audit.log4j.audit.AuditConstants;
import org.apache.knox.gateway.i18n.messages.MessagesFactory;
import org.apache.knox.gateway.security.GroupPrincipal;
import org.apache.knox.gateway.security.PrimaryPrincipal;
import org.apache.knox.gateway.services.GatewayServices;
import org.apache.knox.gateway.services.ServiceType;
import org.apache.knox.gateway.services.security.KeystoreService;
import org.apache.knox.gateway.services.security.KeystoreServiceException;

import javax.net.ssl.HttpsURLConnection;
import javax.net.ssl.SSLContext;
import javax.net.ssl.SSLSocketFactory;
import javax.net.ssl.TrustManagerFactory;
import javax.security.auth.Subject;
import javax.servlet.Filter;
import javax.servlet.FilterChain;
import javax.servlet.FilterConfig;
import javax.servlet.ServletContext;
import javax.servlet.ServletException;
import javax.servlet.ServletRequest;
import javax.servlet.ServletResponse;
import javax.servlet.http.HttpServletRequest;
import javax.servlet.http.HttpServletResponse;
import java.io.IOException;
import java.net.HttpURLConnection;
import java.net.URL;
import java.security.KeyStore;
import java.security.PrivilegedActionException;
import java.security.PrivilegedExceptionAction;
import java.util.Arrays;
import java.util.List;
import java.util.concurrent.TimeUnit;

public class RemoteAuthFilter implements Filter {

  private static final String CONFIG_REMOTE_AUTH_URL = "remote.auth.url";
  private static final String CONFIG_INCLUDE_HEADERS = "remote.auth.include.headers";
  private static final String CONFIG_CACHE_KEY_HEADER = "remote.auth.cache.key";
  private static final String CONFIG_EXPIRE_AFTER = "remote.auth.expire.after";
  private static final String DEFAULT_CACHE_KEY_HEADER = "Authorization";
  private static final String CONFIG_USER_HEADER = "remote.auth.user.header";
  private static final String CONFIG_GROUP_HEADER = "remote.auth.group.header";
  private static final String DEFAULT_CONFIG_USER_HEADER = "X-Knox-Actor-ID";
  private static final String DEFAULT_CONFIG_GROUP_HEADER = "X-Knox-Actor-Groups-*";
  private static final String WILDCARD = "*";

  private String remoteAuthUrl;
  private List<String> includeHeaders;
  private String cacheKeyHeader;
  private String userHeader;
  private List<String> groupHeaders;
  /*
  For Testing
   */
  HttpURLConnection httpURLConnection;

  private Cache<String, Subject> authenticationCache;

  private static final AuditService auditService = AuditServiceFactory.getAuditService();
  private static final Auditor auditor = auditService.getAuditor(
          AuditConstants.DEFAULT_AUDITOR_NAME, AuditConstants.KNOX_SERVICE_NAME, AuditConstants.KNOX_COMPONENT_NAME );
  private final RemoteAuthMessages LOGGER = MessagesFactory.get( RemoteAuthMessages.class );

  @Override
  public void init(FilterConfig filterConfig) throws ServletException {
    remoteAuthUrl = filterConfig.getInitParameter(CONFIG_REMOTE_AUTH_URL);
    if (remoteAuthUrl == null || remoteAuthUrl.isEmpty()) {
      LOGGER.missingRequiredParameter(CONFIG_REMOTE_AUTH_URL);
      throw new ServletException(CONFIG_REMOTE_AUTH_URL + " is a missing required param.");
    }
    includeHeaders = Arrays.asList(filterConfig.getInitParameter(CONFIG_INCLUDE_HEADERS).split(","));
    cacheKeyHeader = filterConfig.getInitParameter(CONFIG_CACHE_KEY_HEADER) != null ? filterConfig
            .getInitParameter(CONFIG_CACHE_KEY_HEADER) : DEFAULT_CACHE_KEY_HEADER;
    String cachetime = filterConfig.getInitParameter(CONFIG_EXPIRE_AFTER);
    if (cachetime != null) {
      int expireAfterMinutes = Integer.parseInt(cachetime);
      authenticationCache = CacheBuilder.newBuilder()
              .expireAfterWrite(expireAfterMinutes, TimeUnit.MINUTES)
              .build();
    }

    userHeader = filterConfig.getInitParameter(CONFIG_USER_HEADER);
    if (userHeader == null || userHeader.isEmpty()) {
      userHeader = DEFAULT_CONFIG_USER_HEADER;
    }

    String groupHeaderParam = filterConfig.getInitParameter(CONFIG_GROUP_HEADER);
    if (groupHeaderParam == null || groupHeaderParam.isEmpty()) {
      groupHeaders = Arrays.asList(DEFAULT_CONFIG_GROUP_HEADER);
    } else {
      groupHeaders = Arrays.asList(groupHeaderParam.split("\\s*,\\s*"));
    }
  }

  public SSLSocketFactory createSSLSocketFactory(KeyStore trustStore) throws Exception {
    TrustManagerFactory tmf = TrustManagerFactory.getInstance(TrustManagerFactory.getDefaultAlgorithm());
    tmf.init(trustStore);

    SSLContext sslContext = SSLContext.getInstance("TLS");
    sslContext.init(null, tmf.getTrustManagers(), null);

    return sslContext.getSocketFactory();
  }

  @Override
  public void doFilter(ServletRequest request, ServletResponse response, FilterChain filterChain) throws IOException, ServletException {
    HttpServletRequest httpRequest = (HttpServletRequest) request;
    HttpServletResponse httpResponse = (HttpServletResponse) response;

    String cacheKey = httpRequest.getHeader(cacheKeyHeader);
    Subject cachedSubject = authenticationCache.getIfPresent(hashCacheKey(cacheKey));

    if (cachedSubject != null) {
      continueWithEstablishedSecurityContext(cachedSubject, httpRequest, httpResponse, filterChain);
      return;
    }

    try {
      HttpURLConnection connection = getHttpURLConnection(request.getServletContext());
      for (String header : includeHeaders) {
        String headerValue = httpRequest.getHeader(header);
        if (headerValue != null) {
          connection.addRequestProperty(header, headerValue);
        }
      }

      int responseCode = connection.getResponseCode();
      if (responseCode == HttpURLConnection.HTTP_OK) {
        String principalName = connection.getHeaderField(userHeader);
        Subject subject = new Subject();
        subject.getPrincipals().add(new PrimaryPrincipal(principalName));
<<<<<<< HEAD

        addGroupPrincipals(subject, connection);
=======
>>>>>>> 941d42ae

        addGroupPrincipals(subject, connection);

        authenticationCache.put(hashCacheKey(cacheKey), subject);

        AuditContext context = auditService.getContext();
        if (context != null) {
          context.setUsername( principalName );
          auditService.attachContext(context);
          String sourceUri = (String)request.getAttribute( AbstractGatewayFilter.SOURCE_REQUEST_CONTEXT_URL_ATTRIBUTE_NAME );
          auditor.audit( Action.AUTHENTICATION , sourceUri, ResourceType.URI, ActionOutcome.SUCCESS );
        }

        continueWithEstablishedSecurityContext(subject, httpRequest, httpResponse, filterChain);
      } else {
        LOGGER.failedToAuthenticateToRemoteAuthServer();
        httpResponse.sendError(HttpServletResponse.SC_UNAUTHORIZED, "Authentication failed");
      }
    } catch (Exception e) {
      LOGGER.errorReceivedWhileAuthenticatingRequest(e);
      httpResponse.sendError(HttpServletResponse.SC_INTERNAL_SERVER_ERROR, "Error processing authentication request");
    }
  }

  private HttpURLConnection getHttpURLConnection(ServletContext servletContext) throws IOException {
    KeyStore truststore = null;
    GatewayServices services = (GatewayServices) servletContext.getAttribute(GatewayServices.GATEWAY_SERVICES_ATTRIBUTE);
    if (services != null) {
      KeystoreService keystoreService = services.getService(ServiceType.KEYSTORE_SERVICE);
      if (keystoreService != null) {
        try {
          truststore = keystoreService.getTruststoreForHttpClient();
          if (truststore == null) {
            truststore = keystoreService.getKeystoreForGateway();
          }
        } catch (KeystoreServiceException e) {
          LOGGER.failedToLoadTruststore(e.getMessage(), e);
        }
      }
    }
    HttpURLConnection connection;
    if (httpURLConnection == null) {
      URL url = new URL(remoteAuthUrl);
      connection = (HttpURLConnection) url.openConnection();
      if (truststore != null) {
          try {
              ((HttpsURLConnection) connection).setSSLSocketFactory(createSSLSocketFactory(truststore));
          } catch (Exception e) {
              throw new RuntimeException(e);
          }
      }
    } else {
      connection = httpURLConnection;
    }
    return connection;
  }

  private void continueWithEstablishedSecurityContext(Subject subject, final HttpServletRequest request, final HttpServletResponse response, final FilterChain chain) throws IOException, ServletException {
    try {
      Subject.doAs(
              subject,
              new PrivilegedExceptionAction<Object>() {
                @Override
                public Object run() throws Exception {
                  chain.doFilter(request, response);
                  return null;
                }
              }
      );
    }
    catch (PrivilegedActionException e) {
      Throwable t = e.getCause();
      if (t instanceof IOException) {
        throw (IOException) t;
      }
      else if (t instanceof ServletException) {
        throw (ServletException) t;
      }
      else {
        throw new ServletException(t);
      }
    }
  }

  private void addGroupPrincipals(Subject subject, HttpURLConnection connection) {
    for (String headerPattern : groupHeaders) {
      if (headerPattern.endsWith(WILDCARD)) {
        // Handle wildcard pattern
        String prefix = headerPattern.substring(0, headerPattern.length() - 1);
        connection.getHeaderFields().forEach((key, value) -> {
          if (key != null && key.startsWith(prefix)) {
            addGroupsFromHeaderValue(subject, value);
          }
        });
      } else {
        // Handle exact header match
        String groupNames = connection.getHeaderField(headerPattern);
        if (groupNames != null && !groupNames.isEmpty()) {
          addGroupsFromHeaderValue(subject, Arrays.asList(groupNames));
        }
      }
    }
  }

  private void addGroupsFromHeaderValue(Subject subject, List<String> headerValues) {
    headerValues.forEach(headerValue -> {
      if (headerValue != null && !headerValue.isEmpty()) {
        Arrays.stream(headerValue.split(","))
              .map(String::trim)
              .filter(group -> !group.isEmpty())
              .forEach(groupName -> subject.getPrincipals().add(new GroupPrincipal(groupName)));
      }
    });
  }

  @Override
  public void destroy() {
  }

  // Add method to hash cache key
  private String hashCacheKey(String key) {
    return String.valueOf(key.hashCode());
  }

  // Change to package-private for testing
  void setCachedSubject(String cacheKey, Subject subject) {
    authenticationCache.put(hashCacheKey(cacheKey), subject);
  }
}<|MERGE_RESOLUTION|>--- conflicted
+++ resolved
@@ -158,11 +158,6 @@
         String principalName = connection.getHeaderField(userHeader);
         Subject subject = new Subject();
         subject.getPrincipals().add(new PrimaryPrincipal(principalName));
-<<<<<<< HEAD
-
-        addGroupPrincipals(subject, connection);
-=======
->>>>>>> 941d42ae
 
         addGroupPrincipals(subject, connection);
 
